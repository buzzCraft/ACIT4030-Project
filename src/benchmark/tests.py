--- conflicted
+++ resolved
@@ -6,17 +6,10 @@
 import time
 from tqdm import tqdm
 
-<<<<<<< HEAD
+
 
 def load_and_evaluate_models(models, model_paths, valid_dataset):
-=======
-# Set randomseeds
-torch.manual_seed(42)
-np.random.seed(42)
 
-
-def load_and_evaluate_models(models, model_paths, valid_loader):
->>>>>>> bdbae8ef
     all_model_preds = {}
     all_model_labels = {}
     metrics_data = []
@@ -126,23 +119,18 @@
     # Sample usage:
     from src.pointnet.pointnet import PointNet
     from pathlib import Path
-<<<<<<< HEAD
+
     from src.pointnetTrainer import dataload
-=======
-    from src.trainer import dataload
->>>>>>> bdbae8ef
+
 
     path = Path("../../data/ModelNet10")
     print("Loading data...")
     _, valid_loader, classes = dataload(path)
     print("Creating models...")
-<<<<<<< HEAD
+
     models = {"PointNet": PointNet()}  # You can add more models here as needed
     model_paths = {"PointNet": "../../save_14.pth"}  # Paths for each model's weights
-=======
-    models = {'PointNet': PointNet(), 'PointNet_chkp': PointNet()}  # You can add more models here as needed
-    model_paths = {'PointNet': '../../save_14.pth', 'PointNet_chkp': '../../save_10.pth'}  # Paths for each model's weights
->>>>>>> bdbae8ef
+
     print("Evaluating models...")
     all_model_preds, all_model_labels, metrics_df = load_and_evaluate_models(
         models, model_paths, valid_loader
